'use client';

import React, { useState, useEffect } from 'react';
import { Mail, Send } from "lucide-react";
<<<<<<< HEAD
import { 
  useRegisterState, 
  useRegisterFrontendTool,
  useSubscribeStateToAgentContext 
} from 'cedar-os';
import { z } from 'zod';

// Magic Wand Icon for the spell
const MagicWandIcon = () => (
  <svg xmlns="http://www.w3.org/2000/svg" fill="none" viewBox="0 0 24 24" strokeWidth={1.5} stroke="currentColor" className="w-5 h-5">
    <path strokeLinecap="round" strokeLinejoin="round" d="M9.53 16.122a3 3 0 00-5.78 1.128 2.25 2.25 0 01-2.4 2.245 4.5 4.5 0 008.4-2.245c0-.399-.078-.78-.22-1.128zm0 0a15.998 15.998 0 003.388-1.62m-5.043-.025a15.998 15.998 0 011.622-3.385m5.043.025a15.998 15.998 0 001.622-3.385m3.388 1.62a15.998 15.998 0 00-1.622 3.385m-5.043-.025a15.998 15.998 0 01-3.388-1.621m5.043.025a15.998 15.998 0 013.388 1.622m0-11.218a4.5 4.5 0 11-8.4 2.245 4.5 4.5 0 018.4-2.245z" />
  </svg>
);
=======
import { useSpell, ActivationMode, Hotkey } from 'cedar-os';


>>>>>>> 7085cdc5

interface Patient {
  id: string;
  name: string;
  mrn: string;
  email: string;
  body : string;
}

interface AgentStatus {
  name: string;
  description: string;
  tools: string[];
  status: string;
  framework: string;
  capabilities: string[];
  timestamp: string;
}

interface PatientSummary {
  success: boolean;
  data: {
    patient: {
      name: string;
      mrn: string;
      dateOfBirth: string;
      allergies: string[];
    };
    stats: {
      totalLabs: number;
      abnormalLabs: number;
      criticalLabs: number;
      activeMedications: number;
      recentEmails: number;
      highPriorityEmails: number;
      healthScore: number;
      riskLevel: string;
    };
    recentLabs: any[];
    medications: any[];
    recentEmails: any[];
    alerts: any[];
    workflow: string;
    processedBy: string;
  };
  meta: {
    processedBy: string;
    timestamp: string;
    workflow: string;
    apiVersion: string;
  };
}

// Simplified Cedar OS integration using native patterns

const EmailPortal: React.FC = () => {
  const [patientSummary, setPatientSummary] = useState<PatientSummary | null>(null);
  const [loading, setLoading] = useState(false);
  const [selectedPatientId, setSelectedPatientId] = useState('');
  const [agentStatus, setAgentStatus] = useState<AgentStatus | null>(null);
  const [selectedTab, setSelectedTab] = useState<'inbox' | 'sent'>('inbox');
  const [selectedEmail, setSelectedEmail] = useState<Patient | null>(null);
  const [draftReply, setDraftReply] = useState('');
  const [isAiLoading, setIsAiLoading] = useState(false);
  const [aiError, setAiError] = useState<Error | null>(null);

  // Register email draft as Cedar state - this makes it available to AI agents
  useRegisterState({
    key: 'emailDraft',
    description: 'Current email draft being composed',
    value: draftReply,
    setValue: setDraftReply,
    stateSetters: {
      generateReply: {
        name: 'generateEmailReply',
        description: 'Generate or continue an email reply using healthcare context',
        argsSchema: z.object({
          continueExisting: z.boolean().describe('Whether to continue existing draft or start fresh'),
        }),
        execute: (currentDraft: string, setValue: (newValue: string) => void, args: { continueExisting: boolean }) => {
          // This will be handled by the backend via Cedar's agent system
          setValue(currentDraft); // Placeholder - backend will update via Cedar
        },
      },
    },
  });

  // Subscribe selected email context to Cedar agents
  useSubscribeStateToAgentContext(
    'currentEmailContext', 
    () => ({
      selectedEmail: selectedEmail ? {
        id: selectedEmail.id,
        subject: selectedEmail.email,
        body: selectedEmail.body,
        patient: {
          name: selectedEmail.name,
          mrn: selectedEmail.mrn,
          id: selectedEmail.id
        }
      } : null,
      patientSummary: patientSummary?.data || null,
      draftState: {
        current: draftReply,
        isEmpty: !draftReply.trim(),
        wordCount: draftReply.trim().split(/\s+/).filter(w => w).length,
      }
    }), 
    {
      showInChat: false, // Don't show in chat, just provide context
      color: '#9333EA',
    }
  );

  // Register frontend tool for Cedar AI agents to use
  useRegisterFrontendTool({
    name: 'generateHealthcareEmailReply',
    description: 'Generate contextual email reply for healthcare communication',
    argsSchema: z.object({
      instruction: z.string().describe('Specific instruction for the email reply generation'),
      continueExisting: z.boolean().optional().describe('Whether to continue existing draft'),
    }),
    execute: async (args: { instruction: string; continueExisting?: boolean }) => {
      if (!selectedEmail) return;

      console.log('🏥 Cedar AI executing healthcare email reply generation:', args);
      await handleGenerateReply(args.instruction, args.continueExisting);
    },
  });

  // Direct function for UI button clicks
  const handleGenerateReply = async (instruction?: string, continueExisting?: boolean) => {
    if (!selectedEmail) return;

    console.log('🏥 Generating healthcare email reply...');

    try {
      // Simple call to our healthcare backend - minimal frontend logic
      const response = await fetch(`http://localhost:4001/api/emails/${selectedEmail.id}/draft-reply`, {
        method: 'POST',
        headers: { 'Content-Type': 'application/json' },
        body: JSON.stringify({
          patientId: selectedEmail.id,
          originalEmail: selectedEmail.body,
          currentDraft: draftReply,
          instruction: instruction || (draftReply ? 
            'Continue and improve the existing email draft with professional healthcare context' : 
            'Generate a professional healthcare email reply based on the patient context and original email'),
          continueExisting: continueExisting ?? !!draftReply.trim()
        }),
      });

      if (!response.ok) {
        throw new Error(`Server error: ${response.status}`);
      }

      if (response.body) {
        const reader = response.body.getReader();
        const decoder = new TextDecoder();
        let accumulatedText = continueExisting ? draftReply : '';

        while (true) {
          const { value, done } = await reader.read();
          if (done) break;
          const chunk = decoder.decode(value);
          accumulatedText += chunk;
          setDraftReply(accumulatedText);
        }
      }
    } catch (error) {
      console.error('❌ Failed to generate email reply:', error);
      alert('Failed to generate email reply. Please check if the healthcare server is running on port 4001.');
    }
  };

  const prioritizeEmail = async () => {

    try {
      const response = await fetch(`http://localhost:4001/api/patient/${selectedPatientId}/prioritize-email`, {
        method: 'POST',
        headers: { 'Content-Type': 'application/json' },
        body: JSON.stringify({
          patientId: selectedPatientId,
          text: selectedEmail.body,
        }),
      });
  
      if (!response.ok) throw new Error(`API request failed with status ${response.status}`);
  
      const result = await response.json();
  
      if (!result.success) throw new Error(result.error || 'Unknown error from agent');
  
      // result.data contains { priority: 'High' | 'Medium' | 'Low', reasoning: string }
      return result.data;
  
    } catch (error: any) {
      setAiError(error.message);
      console.error('Email prioritization error:', error);
      return null;
    } finally {
      setIsAiLoading(false);
    }
  };
  


  // Mock patient data (in real app, this would come from props or API)
  const mockPatients: Patient[] = [
    { 
      id: '550e8400-e29b-41d4-a716-446655440000', 
      name: 'John Smith', 
      mrn: 'MRN001',
      email: 'URGENT: Cardiac Enzymes Elevated - Immediate Review Required',
      body: `*** AUTOMATED CLINICAL ALERT ***

IMMEDIATE ATTENTION REQUIRED

Patient: John Smith (MRN: MRN001)
Alert Trigger: Critical Lab Value Detected

Details:
Recent cardiac enzyme panel returned values indicating a high probability of an acute cardiac event.

Troponin I: 15.2 ng/mL (Reference: <0.04 ng/mL) - CRITICAL

CK-MB: 8.5 ng/mL (Reference: 0.6-6.3 ng/mL) - HIGH

Please review the patient's full chart, including recent ECGs and medication history, and take immediate action.

This is an automated notification from the Clinical Decision Support System.
      `
    },
    { 
      id: '6ba7b810-9dad-11d1-80b4-00c04fd430c8', 
      name: 'Sarah Johnson', 
      mrn: 'MRN002',
      email: 'Lab Results: Diabetes Management - A1C Results Available',
      body: `Hi Dr. Anya's office,

I saw on the portal that my latest A1c results came in. It looks like the number is 7.2%, which seems a little high to me.

Could you please let me know if I should be concerned or if there's anything I should change with my diet or metformin? Just want to stay on top of things.

Thanks,
Sarah Johnson
      `
    },
    { 
      id: '6ba7b811-9dad-11d1-80b4-00c04fd430c8', 
      name: 'Michael Brown', 
      mrn: 'MRN003', 
      email: "Prescription Refill Request - Cholesterol Medication Due",
      body: `Hello, I hope this is the right place to ask. I'm running low on my cholesterol medication, Atorvastatin 20mg, and the bottle says I have no refills left.

Could you please send a new 90-day prescription to my usual pharmacy (CVS on Main St)?

Thank you for your help!

Best,
Michael Brown`
    }
  ];

  // Check Mastra agent status on component mount
  useEffect(() => {
    checkAgentStatus();
  }, []);

  const checkAgentStatus = async () => {
    try {
      const response = await fetch('http://localhost:4001/api/agent/status');
      const result = await response.json();
      setAgentStatus(result.success ? result.agent : null);
    } catch (error) {
      console.error('Failed to check agent status:', error);
      setAgentStatus(null);
    }
  };



  const fetchPatientSummaryWithMastra = async (patientId: string) => {
    if (!patientId) return;
    
    setLoading(true);
    setPatientSummary(null);
    
    try {
      console.log('🤖 Calling Mastra Healthcare Agent...');
      
      const response = await fetch(`http://localhost:4001/api/patient/${patientId}/summary`);
      const result = await response.json();
      
      console.log('📡 Mastra Agent Response:', result);
      
      if (result.success) {
        setPatientSummary(result);
        console.log('✅ Mastra agent completed successfully!');
        console.log(`🔧 Workflow: ${result.data.workflow}`);
        console.log(`📊 Health Score: ${result.data.stats.healthScore}/100`);
      } else {
        console.error('❌ Mastra agent failed:', result.error);
        alert(`Mastra Agent Error: ${result.error}`);
      }
      
    } catch (error: any) {
      console.error('❌ Network error:', error);
      alert(`Network error: ${error.message}`);
    } finally {
      setLoading(false);
    }
  };

    const handleMastraAgentClick = () => {
    if (!selectedEmail) {
      alert('Please select a patient email first!');
      return;
    }
    
    fetchPatientSummaryWithMastra(selectedEmail.id);
  };  const selectedPatient = mockPatients.find(p => p.id === selectedPatientId);



  return (
    <>
      {selectedEmail && (
        <LabSpell 
          selectedPatientId={selectedEmail.id}
          onFetchSummary={fetchPatientSummaryWithMastra}
        />
      )}
      <div className="flex h-screen bg-gray-100">
        {/* Sidebar */}
      <div className="w-64 bg-white shadow-md p-4 flex flex-col">
        <h2 className="text-2xl font-bold mb-6">📧 Mail</h2>
        <button
          onClick={() => {
            setSelectedTab('inbox');
            setSelectedEmail(null);
            setDraftReply('');
          }}
          className={`flex items-center gap-2 px-3 py-2 rounded-md mb-2 ${
            selectedTab === 'inbox' ? 'bg-blue-100 text-blue-700' : 'hover:bg-gray-100'
          }`}
        >
          <Mail size={18} /> Inbox
        </button>
        <button
          onClick={() => {
            setSelectedTab('sent');
            setSelectedEmail(null);
          }}
          className={`flex items-center gap-2 px-3 py-2 rounded-md ${
            selectedTab === 'sent' ? 'bg-blue-100 text-blue-700' : 'hover:bg-gray-100'
          }`}
        >
          <Send size={18} /> Sent
        </button>
      </div>

      {/* Main Content */}
      <div className="flex-1 flex flex-col">
        {/* Email List */}
        {!selectedEmail && (
          <div className="p-6 overflow-y-auto">
            <h2 className="text-xl font-semibold mb-4 capitalize">{selectedTab}</h2>
            <div className="space-y-2">
              {mockPatients.map(patient => (
                <div
                  key={patient.id}
                  onClick={() => {
                    setSelectedEmail(patient);
                    setSelectedPatientId(patient.id);
<<<<<<< HEAD
                    setDraftReply('');
=======
>>>>>>> 7085cdc5
                  }}
                  className="bg-white border rounded-md p-4 cursor-pointer hover:bg-gray-50 flex items-center gap-3"
                >
                  {/* Priority dot placeholder (could be added dynamically from patientSummary later) */}
                  <span className="w-3 h-3 rounded-full bg-green-500"></span>

                  <div className="flex-1">
                    <h3 className="font-semibold text-gray-800">{patient.email}</h3>
                    <p className="text-sm text-gray-600">Patient: {patient.name} ({patient.mrn})</p>
                  </div>
                </div>
              ))}
            </div>
          </div>
        )}

        {/* Email Detail */}
        {selectedEmail && (
          <div className="flex-1 p-6 overflow-y-auto">
            <button
              onClick={() => {
                setSelectedEmail(null);
                setSelectedPatientId('');
              }}
              className="mb-4 text-blue-600 hover:underline text-sm"
            >
              ← Back to {selectedTab}
            </button>

            <h2 className="text-2xl font-bold mb-2">{selectedEmail.email}</h2>
            <p className="text-sm text-gray-600 mb-4">
              Patient: {selectedEmail.name} | MRN: {selectedEmail.mrn}
            </p>
            <div className="bg-white border rounded-md p-4 mb-4">
              <div className="text-gray-700 text-sm whitespace-pre-wrap">
                {selectedEmail.body}
              </div>
            </div>

            {/* Reply Box */}
            <textarea
              rows={5}
              placeholder="Type your reply here, or use AI to generate one..."
              className="w-full border border-gray-300 rounded-md p-3 text-sm mb-3 focus:ring-2 focus:ring-blue-500"
              value={draftReply}
              onChange={(e) => setDraftReply(e.target.value)}

            />
            
            <div className="flex items-center justify-between mb-3">
              <div className="flex gap-2">
                <button 
                  onClick={() => {
                    if (selectedEmail) {
                      console.log('🔮 Cedar: Triggering healthcare email reply generation');
                      // Call our healthcare backend directly
                      handleGenerateReply();
                    }
                  }}
                  disabled={!selectedEmail}
                  className="flex items-center gap-2 px-4 py-2 bg-purple-600 text-white rounded-md hover:bg-purple-700 disabled:opacity-50 disabled:cursor-not-allowed"
                  title="Use CARE to generate contextual healthcare email reply"
                >
                  <MagicWandIcon />
                  {draftReply ? '✨ Continue with CARE' : '✨ Generate with CARE'}
                </button>
              </div>
              
              <div className="flex gap-2">
                <button className="px-4 py-2 bg-green-600 text-white rounded-md hover:bg-green-700">
                  📨 Send Reply
                </button>
                <button className="px-4 py-2 bg-gray-300 text-gray-700 rounded-md hover:bg-gray-400">
                  ➡️ Forward
                </button>
              </div>

              <div className="flex gap-2">
                <button 
                  onClick={prioritizeEmail}
                  disabled={isAiLoading || !selectedEmail}
                  className="flex items-center gap-2 px-4 py-2 bg-purple-600 text-white rounded-md hover:bg-purple-700 disabled:opacity-50 disabled:cursor-not-allowed">
                  Find Priority
                </button>
                
              </div>

            </div>
            
            <div className="text-xs text-gray-500 mt-2">
              💡 CARE will use patient context and medical data automatically
            </div>
          </div>
        )}
      </div>
    </div>
    </>
  );
};

<<<<<<< HEAD
// Export the component directly - Cedar is already configured at root level
=======
interface LabSpellProps {
  selectedPatientId: string;
  onFetchSummary: (patientId: string) => void;
}

function LabSpell({ selectedPatientId, onFetchSummary }: LabSpellProps) {
  const [loading, setLoading] = useState(false);
  const [patientSummary, setPatientSummary] = useState<PatientSummary | null>(null);
  const [query, setQuery] = useState('');

  const { isActive, deactivate } = useSpell({
    id: 'lab-spell',
    activationConditions: {
      events: ['cmd+k'],
      mode: ActivationMode.TOGGLE,
    },
    onActivate: async () => {
      if (selectedPatientId) {
        setLoading(true);
        try {
          const response = await fetch(`http://localhost:4001/api/patient/${selectedPatientId}/summary`);
          const result = await response.json();
          if (result.success) {
            setPatientSummary(result);
          } else {
            alert(`Mastra Agent Error: ${result.error}`);
          }
        } catch (error: any) {
          alert(`Network error: ${error.message}`);
        } finally {
          setLoading(false);
        }
      } else {
        alert('Please select a patient first!');
      }
    },
    preventDefaultEvents: true,
  });

  if (!isActive) return null;

	return (
		<div className='fixed inset-y-0 right-0 z-50 flex bg-black/20'>
			<div className='w-[500px] h-full overflow-y-auto bg-white shadow-xl border-l border-gray-200'>
				<div className='sticky top-0 bg-white border-b z-10'>
					<div className='flex justify-between items-center px-6 py-4'>
						<div className='flex items-center gap-2'>
							<h2 className='text-lg font-semibold'>📊 Patient Summary</h2>
						</div>
						<button 
							onClick={deactivate}
							className='p-2 hover:bg-gray-100 rounded-full'
						>
							<span className='text-gray-500'>×</span>
						</button>
					</div>
					<div className='px-6 pb-4 text-sm text-gray-500 flex items-center gap-2'>
						<span className='w-2 h-2 rounded-full bg-green-500 animate-pulse'></span>
						Auto-generated Report
					</div>
				</div>

				{loading ? (
					<div className='flex items-center justify-center py-8'>
						<div className='animate-spin rounded-full h-8 w-8 border-b-2 border-blue-500'></div>
					</div>
				) : patientSummary ? (
					<div className='p-6 space-y-6'>
						{/* Patient Header */}
						<div className='flex justify-between items-start'>
							<div>
								<div className='flex items-center gap-2'>
									<h3 className='text-xl font-bold'>👤 {patientSummary.data.patient.name}</h3>
								</div>
								<p className='text-gray-600 text-sm'>MRN: {patientSummary.data.patient.mrn}</p>
							</div>
							<div>
								<div className='text-right mb-1'>
									<span className='text-gray-600 mr-2'>Health Score:</span>
									<span className={`font-bold ${
										parseInt(patientSummary.data.stats.healthScore.toString()) >= 70 ? 'text-green-600' : 'text-red-600'
									}`}>{patientSummary.data.stats.healthScore}/100</span>
								</div>
								<div className='flex items-center justify-end gap-2'>
									<span className='text-gray-600'>Risk Level:</span>
									<span className={`px-2 py-0.5 text-xs font-bold rounded ${
										patientSummary.data.stats.riskLevel === 'HIGH' ? 'bg-red-100 text-red-700' :
										'bg-yellow-100 text-yellow-700'
									}`}>{patientSummary.data.stats.riskLevel}</span>
								</div>
								<div className='text-right mt-1 text-sm text-gray-500'>
									DOB: {patientSummary.data.patient.dateOfBirth}
								</div>
							</div>
						</div>

						{/* Stats Grid */}
							<div className='grid grid-cols-4 gap-3'>
								<div className='bg-gray-50 rounded-lg p-3 text-center'>
									<div className='text-2xl font-bold text-gray-700'>{patientSummary.data.stats.totalLabs}</div>
									<div className='text-xs text-gray-500'>Recent Labs</div>
								</div>
								<div className='bg-red-50 rounded-lg p-3 text-center'>
									<div className='text-2xl font-bold text-red-600'>{patientSummary.data.stats.abnormalLabs}</div>
									<div className='text-xs text-red-500'>Abnormal</div>
								</div>
								<div className='bg-green-50 rounded-lg p-3 text-center'>
									<div className='text-2xl font-bold text-green-600'>{patientSummary.data.stats.activeMedications}</div>
									<div className='text-xs text-green-500'>Medications</div>
								</div>
								<div className='bg-yellow-50 rounded-lg p-3 text-center'>
									<div className='text-2xl font-bold text-yellow-600'>{patientSummary.data.stats.recentEmails}</div>
									<div className='text-xs text-yellow-500'>Recent Emails</div>
								</div>
							</div>						{/* Alerts */}
						{patientSummary.data.alerts && patientSummary.data.alerts.length > 0 && (
							<div className='bg-red-50 rounded-lg overflow-hidden'>
								<div className='bg-red-100 px-4 py-2'>
									<h3 className='text-red-700 font-semibold'>⚠️ Clinical Alerts:</h3>
								</div>
								<div className='p-4 space-y-3'>
									{patientSummary.data.alerts.map((alert: any, index: number) => (
										<div key={index} className='bg-white rounded-lg p-3 border border-red-100'>
											<div className='flex justify-between items-start'>
												<span className='font-medium flex-1'>{alert.message}</span>
												<div className='flex gap-2 ml-4'>
													<span className={`px-2 py-0.5 text-xs font-bold rounded ${
														alert.severity === 'HIGH' ? 'bg-red-100 text-red-700' :
														alert.severity === 'MEDIUM' ? 'bg-yellow-100 text-yellow-700' :
														'bg-blue-100 text-blue-700'
													}`}>{alert.severity}</span>
													{alert.action_required && (
														<span className='px-2 py-0.5 text-xs font-bold rounded bg-orange-100 text-orange-700'>
															ACTION REQUIRED
														</span>
													)}
												</div>
											</div>
											<div className='mt-1 text-xs text-gray-500'>
												Category: {alert.category} {alert.priority && `| ${alert.priority}`}
											</div>
										</div>
									))}
								</div>
							</div>
						)}

						{/* Labs */}
						<div>
							<h3 className='font-semibold mb-3'>🧪 Recent Lab Results:</h3>
							<div className='space-y-2'>
								{patientSummary.data.recentLabs.map((lab: any, index: number) => (
									<div 
										key={index} 
										className={`p-3 rounded-lg ${lab.is_abnormal ? 'bg-red-50' : 'bg-gray-50'}`}
									>
										<div className='flex justify-between items-start'>
											<div>
												<div className='font-medium'>
													{lab.test_name}
													<span className='text-sm text-gray-500 ml-2'>({lab.lab_date})</span>
												</div>
												{lab.ai_interpretation && (
													<div className='text-xs text-blue-600 mt-1'>
														ℹ️ Analysis: {lab.ai_interpretation}
													</div>
												)}
											</div>
											<div className='text-right'>
												<span className={`font-bold ${lab.is_abnormal ? 'text-red-600' : 'text-gray-700'}`}>
													{lab.value} {lab.unit}
												</span>
												{lab.is_abnormal && (
													<span className='ml-2 px-2 py-0.5 text-xs font-bold rounded bg-red-100 text-red-700'>
														{lab.abnormal_type?.toUpperCase()}
													</span>
												)}
											</div>
										</div>
									</div>
								))}
								{patientSummary.data.recentLabs.length === 0 && (
									<div className='text-center text-gray-500 py-4'>
										No recent lab results available
									</div>
								)}
							</div>
						</div>

						{/* Medications */}
						<div>
							<h3 className='font-semibold mb-3'>💊 Active Medications:</h3>
							<div className='space-y-2'>
								{patientSummary.data.medications.map((med: any, index: number) => (
									<div key={index} className='p-3 rounded-lg bg-green-50'>
										<div className='flex justify-between items-start'>
											<div>
												<span className='font-medium'>{med.medication_name}</span>
												{med.warning && (
													<div className='text-xs text-yellow-600 mt-1'>
														⚠️ {med.warning}
													</div>
												)}
											</div>
											<div className='text-sm text-gray-600'>
												{med.dosage} - {med.frequency}
											</div>
										</div>
									</div>
								))}
								{patientSummary.data.medications.length === 0 && (
									<div className='text-center text-gray-500 py-4'>
										No active medications
									</div>
								)}
							</div>
						</div>
					</div>
				) : (
					<div className='p-6 text-center'>
						<div className='text-gray-400'>
							<svg className='w-12 h-12 mx-auto mb-4' fill='none' stroke='currentColor' viewBox='0 0 24 24'>
								<path strokeLinecap='round' strokeLinejoin='round' strokeWidth={2} d='M9 12h6m-6 4h6m2 5H7a2 2 0 01-2-2V5a2 2 0 012-2h5.586a1 1 0 01.707.293l5.414 5.414a1 1 0 01.293.707V19a2 2 0 01-2 2z' />
							</svg>
							<p className='text-sm'>Select a patient and press</p>
							<kbd className='mt-2 inline-block px-2 py-1 text-sm font-semibold text-gray-800 bg-gray-100 border border-gray-200 rounded'>⌘K</kbd>
							<p className='mt-2 text-sm'>to view their summary</p>
						</div>
					</div>
				)}
			</div>
		</div>
	);
}

>>>>>>> 7085cdc5
export default EmailPortal;<|MERGE_RESOLUTION|>--- conflicted
+++ resolved
@@ -2,7 +2,6 @@
 
 import React, { useState, useEffect } from 'react';
 import { Mail, Send } from "lucide-react";
-<<<<<<< HEAD
 import { 
   useRegisterState, 
   useRegisterFrontendTool,
@@ -16,11 +15,9 @@
     <path strokeLinecap="round" strokeLinejoin="round" d="M9.53 16.122a3 3 0 00-5.78 1.128 2.25 2.25 0 01-2.4 2.245 4.5 4.5 0 008.4-2.245c0-.399-.078-.78-.22-1.128zm0 0a15.998 15.998 0 003.388-1.62m-5.043-.025a15.998 15.998 0 011.622-3.385m5.043.025a15.998 15.998 0 001.622-3.385m3.388 1.62a15.998 15.998 0 00-1.622 3.385m-5.043-.025a15.998 15.998 0 01-3.388-1.621m5.043.025a15.998 15.998 0 013.388 1.622m0-11.218a4.5 4.5 0 11-8.4 2.245 4.5 4.5 0 018.4-2.245z" />
   </svg>
 );
-=======
 import { useSpell, ActivationMode, Hotkey } from 'cedar-os';
 
 
->>>>>>> 7085cdc5
 
 interface Patient {
   id: string;
@@ -204,7 +201,7 @@
         headers: { 'Content-Type': 'application/json' },
         body: JSON.stringify({
           patientId: selectedPatientId,
-          text: selectedEmail.body,
+          text: selectedEmail ? selectedEmail.body : '',
         }),
       });
   
@@ -396,10 +393,7 @@
                   onClick={() => {
                     setSelectedEmail(patient);
                     setSelectedPatientId(patient.id);
-<<<<<<< HEAD
                     setDraftReply('');
-=======
->>>>>>> 7085cdc5
                   }}
                   className="bg-white border rounded-md p-4 cursor-pointer hover:bg-gray-50 flex items-center gap-3"
                 >
@@ -500,9 +494,6 @@
   );
 };
 
-<<<<<<< HEAD
-// Export the component directly - Cedar is already configured at root level
-=======
 interface LabSpellProps {
   selectedPatientId: string;
   onFetchSummary: (patientId: string) => void;
@@ -738,5 +729,5 @@
 	);
 }
 
->>>>>>> 7085cdc5
+// Export the component directly - Cedar is already configured at root level
 export default EmailPortal;