--- conflicted
+++ resolved
@@ -69,7 +69,6 @@
   }
 });
 
-<<<<<<< HEAD
 const generateCedarEmailReplyTool = new Tool({
   id: 'generate-cedar-email-reply',
   description: 'Generate context-aware email replies using Cedar OS rich context',
@@ -103,7 +102,7 @@
   execute: async (cedarContext) => {
     const agent = new HealthcareAgent();
     return await agent.generateCedarAwareEmailReply(cedarContext);
-=======
+  }
 const prioritizeEmailsTool = new Tool({
   id: 'prioritize-emails',
   description: 'Determine priority of email based on email text and patient data',
@@ -114,7 +113,6 @@
   execute: async ({ patientId, text }) => {
     const agent = new HealthcareAgent();
     return await agent.prioritizeEmail(patientId, text);
->>>>>>> 099a9beb
   }
 });
 
@@ -130,11 +128,8 @@
         queryDatabaseTool,
         calculateHealthStatsTool,
         generateEmailReplyTool,
-<<<<<<< HEAD
-        generateCedarEmailReplyTool
-=======
+        generateCedarEmailReplyTool,
         prioritizeEmailsTool
->>>>>>> 099a9beb
       ]
     });
 
@@ -155,13 +150,10 @@
         return await this.calculateHealthStats(params.data);
       case 'generate-email-reply':
         return await this.generateEmailReply(params.patientId, params.originalEmail, params.currentDraft);
-<<<<<<< HEAD
       case 'generate-cedar-email-reply':
         return await this.generateCedarAwareEmailReply(params);
-=======
       case 'prioritize-emails':
         return await this.prioritizeEmail(params.patientId, params.text);
->>>>>>> 099a9beb
       default:
         throw new Error(`Unknown tool: ${toolName}`);
     }
